#include "bspline_opt/uniform_bspline.h"
#include "nav_msgs/Odometry.h"
#include "ego_planner/Bspline.h"
#include "quadrotor_msgs/PositionCommand.h"
#include "std_msgs/Empty.h"
#include "visualization_msgs/Marker.h"
#include <ros/ros.h>
#include <std_msgs/String.h>

#include <mavros_msgs/PositionTarget.h>
#include <nav_msgs/Path.h>
#include <tf/tf.h>

ros::Publisher setpoint_raw_pub;
Eigen::Vector3d odom_pos_, odom_vel_; // odometry state
double odom_yaw_ = 0;
geometry_msgs::Pose control_;

ros::Publisher pos_cmd_pub, ref_target_pub;

bool have_odom_ = false;
Eigen::Vector3d last_odom_pos_(0, 0, 0);

quadrotor_msgs::PositionCommand cmd;
double pos_gain[3] = {0, 0, 0};
double vel_gain[3] = {0, 0, 0};

using ego_planner::UniformBspline;

bool receive_traj_ = false;
vector<UniformBspline> traj_;
double traj_duration_;
ros::Time start_time_;
int traj_id_;

// yaw control
double last_yaw_, last_yaw_dot_;
double time_forward_;
bool use_velocity_control_, enable_rotate_head_;
double forward_length_;

void bsplineCallback(ego_planner::BsplineConstPtr msg)
{
  // parse pos traj

  Eigen::MatrixXd pos_pts(3, msg->pos_pts.size());

  Eigen::VectorXd knots(msg->knots.size());
  for (size_t i = 0; i < msg->knots.size(); ++i)
  {
    knots(i) = msg->knots[i];
  }

  for (size_t i = 0; i < msg->pos_pts.size(); ++i)
  {
    pos_pts(0, i) = msg->pos_pts[i].x;
    pos_pts(1, i) = msg->pos_pts[i].y;
    pos_pts(2, i) = msg->pos_pts[i].z;
  }

  UniformBspline pos_traj(pos_pts, msg->order, 0.1);
  pos_traj.setKnot(knots);

  // parse yaw traj

  // Eigen::MatrixXd yaw_pts(msg->yaw_pts.size(), 1);
  // for (int i = 0; i < msg->yaw_pts.size(); ++i) {
  //   yaw_pts(i, 0) = msg->yaw_pts[i];
  // }

  //UniformBspline yaw_traj(yaw_pts, msg->order, msg->yaw_dt);

  start_time_ = msg->start_time;
  traj_id_ = msg->traj_id;

  traj_.clear();
  traj_.push_back(pos_traj);
  // traj_.push_back(traj_[0].getDerivative());
  // traj_.push_back(traj_[1].getDerivative());

  traj_duration_ = traj_[0].getTimeSum();

  receive_traj_ = true;
}

void customTrajCallback(visualization_msgs::MarkerConstPtr msg)
{
  if (msg->type == visualization_msgs::Marker::SPHERE_LIST)
  {
    if (msg->points.size() == 0) {
      receive_traj_ = false;
      last_odom_pos_ = odom_pos_;
      return;
    } else if (msg->points.size() < 2) return;

    Eigen::MatrixXd pos_pts(3, msg->points.size() + 1);

    pos_pts(0, 0) = odom_pos_.x();
    pos_pts(1, 0) = odom_pos_.y();
    pos_pts(2, 0) = odom_pos_.z();

    for (size_t i = 0; i < msg->points.size(); i++)
    {
      pos_pts(0, i + 1) = msg->points[i].x;
      pos_pts(1, i + 1) = msg->points[i].y;
      pos_pts(2, i + 1) = msg->points[i].z;
    }
    
    UniformBspline pos_traj(pos_pts, 3, 1.0);

    if (pos_traj.getTimeSum() > 0 && pos_traj.getLength(0.02) > forward_length_) {
      start_time_ = ros::Time::now();
      traj_.clear();
      traj_.push_back(pos_traj);
      traj_duration_ = traj_[0].getTimeSum();
    } else {
      traj_.push_back(pos_traj);
    }
    
    // traj_.push_back(traj_[0].getDerivative());
    // traj_.push_back(traj_[1].getDerivative());

    receive_traj_ = true;
  }
}

inline double getYaw(const geometry_msgs::Quaternion& q) {
    tf::Quaternion bt = tf::Quaternion(q.x, q.y, q.z, q.w).normalized();
    return tf::getYaw(bt);
}

Eigen::Vector3d findClosestPoint(Eigen::Vector3d point, ego_planner::UniformBspline &bspline, double l_offset = 0)
{
    const double tol = 0.01, dt = tol * 0.49;
    double t_start = 0, t_end = bspline.getTimeSum();

    if (t_end <= 0) return point;
    
    while (t_end - t_start > tol)
    {
        double t_cur = (t_start + t_end) / 2.0;
        Eigen::Vector3d pos1 = bspline.evaluateDeBoorT(t_cur);
        Eigen::Vector3d pos2 = bspline.evaluateDeBoorT(t_cur + dt);
        double dist1 = (point - pos1).norm();
        double dist2 = (point - pos2).norm();
        if (dist1 < dist2)
            t_end = t_cur;
        else
            t_start = t_cur;
    }

    t_end = bspline.getTimeSum();

    double length = 0.0, res = 0.01;
    Eigen::Vector3d p_l = bspline.evaluateDeBoorT(t_start), p_n;

    if (l_offset == 0) return p_l;

    for (double t = t_start; t <= t_end; t += res)
    {
      p_n = bspline.evaluateDeBoorT(t);
      length += (p_n - p_l).norm();
      p_l = p_n;
      if (length >= l_offset) break;
    }

    return p_l;
}

void cmdCallback(const ros::TimerEvent &e)
{
  mavros_msgs::PositionTarget msg;
  msg.header.stamp = ros::Time::now();
  msg.header.frame_id = "map";
  msg.coordinate_frame = 1;

  // ignore velocity, acceleration, force, and yawrate reference
  msg.type_mask = msg.IGNORE_AFX | msg.IGNORE_AFY | msg.IGNORE_AFZ;
  msg.type_mask |= msg.FORCE;
    
  msg.position.x = last_odom_pos_.x();
  msg.position.y = last_odom_pos_.y();
  msg.position.z = last_odom_pos_.z();

  /* check receive traj_ before calculate target */
  if (receive_traj_) {
    Eigen::Vector3d closestPoint = findClosestPoint(odom_pos_, traj_[0]);
    Eigen::Vector3d refTarget = findClosestPoint(closestPoint, traj_[0], forward_length_);
    Eigen::Vector3d refTarget_forward = findClosestPoint(closestPoint, traj_[0], forward_length_ * 2.5);
    Eigen::Vector3d sub_vector(refTarget.x() - odom_pos_.x(), refTarget.y() - odom_pos_.y(), 0);
    
    double ref_yaw = last_yaw_;
<<<<<<< HEAD
    // last_yaw_ = ref_yaw;
=======
    if (enable_rotate_head_) {
      ref_yaw = atan2(refTarget_forward.y() - odom_pos_.y(), refTarget_forward.x() - odom_pos_.x());
    }
>>>>>>> 28ebee25

    // visualize target
    {
      visualization_msgs::Marker marker;
      marker.header.frame_id = "map";
      marker.header.stamp = ros::Time::now();
      marker.type = visualization_msgs::Marker::SPHERE;
      marker.action = visualization_msgs::Marker::ADD;
      marker.id = 0;
      marker.pose.position.x = refTarget.x();
      marker.pose.position.y = refTarget.y();
      marker.pose.position.z = refTarget.z();
      marker.color.a = 1.0;
      marker.color.r = 1.0;
      marker.color.g = 0.0;
      marker.color.b = 0.0;
      marker.scale.x = 0.3;
      marker.scale.y = 0.3;
      marker.scale.z = 0.3;
      ref_target_pub.publish(marker);
    }

    if (!use_velocity_control_) {
      msg.type_mask = msg.IGNORE_VX | msg.IGNORE_VY | msg.IGNORE_VZ;

      msg.position.x = refTarget.x();
      msg.position.y = refTarget.y();
      msg.position.z = refTarget.z();

    } else {
      msg.type_mask |= msg.IGNORE_PX | msg.IGNORE_PY | msg.IGNORE_PZ;

      double alpha = 0.5;
      double max_velocity = 1.0;

      Eigen::Vector3d refVel = alpha * (refTarget - odom_pos_) + (1.0 - alpha) * (closestPoint - odom_pos_);
      refVel = refVel * (min(sub_vector.norm(), max_velocity) / refVel.norm());

      msg.velocity.x = refVel.x();
      msg.velocity.y = refVel.y();
      msg.velocity.z = refVel.z();

      if ((ros::Time::now() - start_time_).toSec() < 1.0) {
        msg.velocity.x = 0.0;
        msg.velocity.y = 0.0;
        msg.velocity.z = 0.0;
      }
    }

    if (sub_vector.norm() > 0.5) {
      msg.type_mask |= msg.IGNORE_YAW_RATE;
      msg.yaw = ref_yaw;
    } else if (sub_vector.norm() < 0.1) {
      msg.type_mask |= msg.IGNORE_YAW;
      receive_traj_ = false;
      last_odom_pos_ = odom_pos_;
    } else {
      msg.type_mask |= msg.IGNORE_YAW;
      last_odom_pos_ = odom_pos_;
    }

  } else {
    msg.type_mask |= msg.IGNORE_VX | msg.IGNORE_VY | msg.IGNORE_VZ;
    last_yaw_ = odom_yaw_;

    Eigen::Vector3d waypoint_pose(control_.position.x, control_.position.y, 0);

    double waypoint_yaw = getYaw(control_.orientation);
    if (waypoint_yaw > M_PI) waypoint_yaw -= M_PI * 2.0;
    if (waypoint_yaw < -M_PI) waypoint_yaw += M_PI * 2.0;

    // set altitude
    if (abs(control_.position.z) > 0.1) {
      msg.position.z = odom_pos_.z() + control_.position.z * 0.5;
      last_odom_pos_.z() = odom_pos_.z();
    }

    // set yawrate
    if (abs(waypoint_yaw) > 0.1) {
      msg.type_mask |= msg.IGNORE_YAW;
      msg.yaw_rate = waypoint_yaw;
    } else {
      msg.type_mask |= msg.IGNORE_YAW_RATE;
      msg.yaw = last_yaw_;
    }
  }

  setpoint_raw_pub.publish(msg);
  return;
}

void odom_callback(const nav_msgs::Odometry::ConstPtr& msg) {
  odom_pos_(0) = msg->pose.pose.position.x;
  odom_pos_(1) = msg->pose.pose.position.y;
  odom_pos_(2) = msg->pose.pose.position.z;

  odom_vel_(0) = msg->twist.twist.linear.x;
  odom_vel_(1) = msg->twist.twist.linear.y;
  odom_vel_(2) = msg->twist.twist.linear.z;

  odom_yaw_ = getYaw(msg->pose.pose.orientation);

  if (!have_odom_) {
    have_odom_ = true;
    last_odom_pos_ = odom_pos_;
    last_yaw_ = odom_yaw_;
  }
}

void controlCallback(const geometry_msgs::PoseConstPtr &msg) {
  control_ = *msg;
}

int main(int argc, char **argv)
{
  ros::init(argc, argv, "traj_server");
  ros::NodeHandle node;
  ros::NodeHandle nh("~");

  // ros::Subscriber bspline_sub = node.subscribe("planning/bspline", 10, bsplineCallback);
  ros::Subscriber trajlist_sub = node.subscribe("/ego_planner_node/traj_list", 10, customTrajCallback);
  ros::Subscriber odom_sub = node.subscribe("/odom_world", 10, odom_callback);
  ros::Subscriber waypoint_sub = node.subscribe("/waypoint_generator/waypoint_manual", 10, controlCallback);

  pos_cmd_pub = node.advertise<quadrotor_msgs::PositionCommand>("/position_cmd", 50);
  setpoint_raw_pub = node.advertise<mavros_msgs::PositionTarget>("/mavros/setpoint_raw/local", 1);
  ref_target_pub = node.advertise<visualization_msgs::Marker>("/ref_target", 1);

  ros::Timer cmd_timer = node.createTimer(ros::Duration(0.01), cmdCallback);

  /* control parameter */
  cmd.kx[0] = pos_gain[0];
  cmd.kx[1] = pos_gain[1];
  cmd.kx[2] = pos_gain[2];

  cmd.kv[0] = vel_gain[0];
  cmd.kv[1] = vel_gain[1];
  cmd.kv[2] = vel_gain[2];

  nh.param("traj_server/time_forward", time_forward_, -1.0);
  last_yaw_ = 0.0;
  last_yaw_dot_ = 0.0;

  nh.param("traj_server/use_velocity_control", use_velocity_control_, false);
  nh.param("traj_server/forward_length", forward_length_, 1.0);
  nh.param("traj_server/enable_rotate_head", enable_rotate_head_, true);

  ros::Duration(1.0).sleep();

  ROS_WARN("[Traj server]: ready.");

  ros::spin();

  return 0;
}<|MERGE_RESOLUTION|>--- conflicted
+++ resolved
@@ -190,13 +190,10 @@
     Eigen::Vector3d sub_vector(refTarget.x() - odom_pos_.x(), refTarget.y() - odom_pos_.y(), 0);
     
     double ref_yaw = last_yaw_;
-<<<<<<< HEAD
-    // last_yaw_ = ref_yaw;
-=======
     if (enable_rotate_head_) {
       ref_yaw = atan2(refTarget_forward.y() - odom_pos_.y(), refTarget_forward.x() - odom_pos_.x());
-    }
->>>>>>> 28ebee25
+      last_yaw_ = ref_yaw;
+    }
 
     // visualize target
     {

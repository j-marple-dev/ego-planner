<launch>
    <arg name="rc_control" default="false" doc="Use RC to set the waypoint" />
    <arg name="waypoint" default="$(find rc_demo)/res/waypoints.yaml" doc="Waypoint definition yaml file." />
    <arg name="target_waypoint" default="waypoint_outdoor" doc="Target waypoint name to use defined in yaml file." />
<<<<<<< HEAD
    <arg name="arrive_tolerance" default="0.5" doc="Waypoint arrive tolerance distance in meter." />
    <arg name="check_yaw" default="true" doc="Check yaw difference or not." />
=======
    <arg name="distance_tolerance" default="0.5" doc="Waypoint distance tolerance distance in meter." />
    <arg name="angle_tolerance" default="10.0" doc="Waypoint angle tolerance degrees." />
>>>>>>> 0a94ba5a

    <node pkg="rc_demo" type="rc_flight.py" name="rc_flight" output="screen" required="true">
        <param name="rc_control" value="$(arg rc_control)" />
        <param name="waypoint" value="$(arg waypoint)" />
        <param name="target_waypoint" value="$(arg target_waypoint)" />
<<<<<<< HEAD
        <param name="arrive_tolerance" value="$(arg arrive_tolerance)" />
        <param name="check_yaw" value="$(arg check_yaw)" />
=======
        <param name="distance_tolerance" value="$(arg distance_tolerance)" />
        <param name="angle_tolerance" value="$(arg angle_tolerance)" />
>>>>>>> 0a94ba5a
    </node>
</launch><|MERGE_RESOLUTION|>--- conflicted
+++ resolved
@@ -2,24 +2,16 @@
     <arg name="rc_control" default="false" doc="Use RC to set the waypoint" />
     <arg name="waypoint" default="$(find rc_demo)/res/waypoints.yaml" doc="Waypoint definition yaml file." />
     <arg name="target_waypoint" default="waypoint_outdoor" doc="Target waypoint name to use defined in yaml file." />
-<<<<<<< HEAD
-    <arg name="arrive_tolerance" default="0.5" doc="Waypoint arrive tolerance distance in meter." />
-    <arg name="check_yaw" default="true" doc="Check yaw difference or not." />
-=======
     <arg name="distance_tolerance" default="0.5" doc="Waypoint distance tolerance distance in meter." />
     <arg name="angle_tolerance" default="10.0" doc="Waypoint angle tolerance degrees." />
->>>>>>> 0a94ba5a
+    <arg name="check_yaw" default="true" doc="Check yaw difference or not." />
 
     <node pkg="rc_demo" type="rc_flight.py" name="rc_flight" output="screen" required="true">
         <param name="rc_control" value="$(arg rc_control)" />
         <param name="waypoint" value="$(arg waypoint)" />
         <param name="target_waypoint" value="$(arg target_waypoint)" />
-<<<<<<< HEAD
-        <param name="arrive_tolerance" value="$(arg arrive_tolerance)" />
-        <param name="check_yaw" value="$(arg check_yaw)" />
-=======
         <param name="distance_tolerance" value="$(arg distance_tolerance)" />
         <param name="angle_tolerance" value="$(arg angle_tolerance)" />
->>>>>>> 0a94ba5a
+        <param name="check_yaw" value="$(arg check_yaw)" />
     </node>
 </launch>
#!/usr/bin/env python3
import pygame
import sys
import math
# from dataclasses import dataclass

import rospy
from std_msgs.msg import String
from mavros_msgs.srv import SetMode
from mavros_msgs.srv import CommandBool

white = (255, 255, 255)
red = (255, 50, 50)
green = (50, 255, 50)
blue = (50, 50, 255)
black = (0, 0, 0)

screen = None
SCREEN_WIDTH = 520
SCREEN_HEIGHT = 200


class ControlMessage:
    """Send control message via MavROS"""

    def __init__(self) -> None:
        self.control_pub = rospy.Publisher('/rc_demo', String, queue_size=1)

    def send_control(self, roll: float, pitch: float, yaw: float, throttle: float) -> None:
        """Send control message

        Args:
            roll: roll
            pitch: pitch
            yaw: yaw
            throttle: throttle
        """
        msg = String()
        msg.data = "{roll},{pitch},{yaw},{throttle}".format(roll=roll,pitch=pitch,yaw=yaw,throttle=throttle)
        self.control_pub.publish(msg)


# @dataclass
class Stick:
    def __init__(self, center_x, center_y, radius):
        self.center_x = center_x
        self.center_y = center_y

        self.power = 5.0

        self.pos_x = 0.0
        self.pos_y = 0.0
        self.updated_x = False
        self.updated_y = False
        self.radius = radius
        self.y_lock = False


    def release(self):
        if not self.updated_x:
            if abs(self.pos_x) < self.power:
                self.pos_x = 0
            elif self.pos_x > 0:
                self.pos_x -= self.power
            elif self.pos_x < 0:
                self.pos_x += self.power

        if not self.updated_y:
            if not self.y_lock or abs(self.pos_y) < self.power * 5:
                if abs(self.pos_y) < self.power:
                    self.pos_y = 0
                elif self.pos_y > 0:
                    self.pos_y -= self.power
                elif self.pos_y < 0:
                    self.pos_y += self.power

        self.updated_x = False
        self.updated_y = False

    def set_pose(self, x=float, y=float):
        dist = math.sqrt(x * x + y * y)

        if (dist <= self.radius):
            self.pos_x = x
            self.pos_y = y
        else:
            self.pos_x = x / math.sqrt(x * x + y * y) * self.radius
            self.pos_y = y / math.sqrt(x * x + y * y) * self.radius

        self.updated_x
        self.updated_y

    def get_center(self):
        return (self.center_x, self.center_y)

    def get_pixel(self):
        return (self.center_x + self.pos_x, self.center_y + self.pos_y)

class MAVROSCommander:
    def __init__(self):
        self.set_mode_client = rospy.ServiceProxy('mavros/set_mode', SetMode)
        self.arming_client = rospy.ServiceProxy('mavros/cmd/arming', CommandBool)

    def set_mode(self, mode):
        offb_set_mode = SetMode()
        offb_set_mode.custom_mode = mode
        try:
            resp1 = self.set_mode_client(0, offb_set_mode.custom_mode)
            return resp1.mode_sent
        except:
            return False

    def set_arm(self, value):
        arm_cmd = CommandBool()
        arm_cmd.value = value
        try:
            arm_client_1 = self.arming_client(arm_cmd.value)
            return arm_client_1.success
        except:
            return False

class Button:
    def __init__(self, x, y, w, h):
        self.pos_x = x
        self.pos_y = y
        self.width = w
        self.height = h
        self.set_border(-1)
        self.set_color((255, 255, 255))
        self.set_text("")
        self.set_text_offset(0, 0)

    def set_color(self, color):
        self.color = color

    def set_border(self, radius):
        self.border = radius

    def set_text(self, text, color=(0, 0, 0)):
        self.font = pygame.font.SysFont('', 30)
        self.text_surface = self.font.render(text, True, color)
    
    def set_text_offset(self, x, y):
        self.off_x = x
        self.off_y = y

    def draw(self, screen):
        rect = [self.pos_x, self.pos_y, self.width, self.height]
        pygame.draw.rect(screen, self.color, rect, border_radius=self.border)
        screen.blit(self.text_surface, (self.pos_x + self.off_x, self.pos_y + self.off_y))

    def check_collide(self, pos):
        if self.pos_x < pos[0] and pos[0] < self.pos_x + self.width:
            if self.pos_y < pos[1] and pos[1] < self.pos_y + self.height:
                return True
        return False

class Controller:
    def __init__(self):
        self.control_msg = ControlMessage()
        # self.pub = rospy.Publisher('/rc_demo', String, queue_size=1)
        # self.string_msg = String()
        self.pygame_img = None

        self.stick_1 = Stick(100,100,60)
        self.stick_2 = Stick(300+120,100,60)
        self.stick_1.y_lock = True
        self.is_lock = 0

        self.my_font = pygame.font.SysFont('', 30)
        self.text_surface_1 = self.my_font.render('Forward Lock', True, blue)
        self.text_surface_2 = self.my_font.render('Lock', True, blue)

        self.shoud_exit = False

        self.stick_1_pressed = False
        self.stick_2_pressed = False

        self.commander = MAVROSCommander()

        self.button_1 = Button(220, 50, 80, 20)
        self.button_1.set_color(blue)
        self.button_1.set_text("Offb")
        self.button_1.set_text_offset(16, 1)

        self.button_2 = Button(220, 75, 80, 20)
        self.button_2.set_color(blue)
        self.button_2.set_text("Pos")
        self.button_2.set_text_offset(18, 1)

        self.button_3 = Button(220, 100, 80, 20)
        self.button_3.set_color(blue)
        self.button_3.set_text("Arm")
        self.button_3.set_text_offset(18, 1)

        self.button_1_pressed = False
        self.button_2_pressed = False
        self.button_3_pressed = False

    def get_diff(self, pos, center):
        return (pos[0] - center[0], pos[1] - center[1])

    def get_dist(self, pos, center):
        diff = self.get_diff(pos, center)
        return math.sqrt(diff[0] * diff[0] + diff[1] * diff[1])

<<<<<<< HEAD
=======
    def send_mode_change_cmd(self, mode):
        if self.commander.set_mode(mode):
            print('Set ' + mode + '!')
        else:
            print('Set mode fail!')

    def send_arm_cmd(self, value):
        if self.commander.set_arm(value):
            print('Arm!')
        else:
            print('Arming denied! Check is aleady armed.')

>>>>>>> 28ebee25
    def control_callback(self, event):
        key_event = pygame.key.get_pressed()

        for event in pygame.event.get():
            if event.type == pygame.QUIT:
                sys.exit()
            elif event.type == pygame.KEYUP:
                if key_event[pygame.K_TAB]:
                    self.send_mode_change_cmd("OFFBOARD")

        # mouse pressed event
        if pygame.mouse.get_pressed()[0]:
            mouse_pos = pygame.mouse.get_pos()

            if self.stick_1_pressed:
                diff = self.get_diff(mouse_pos, self.stick_1.get_center())
                self.stick_1.set_pose(diff[0], diff[1])

            elif self.stick_2_pressed:
                diff = self.get_diff(mouse_pos, self.stick_2.get_center())
                self.stick_2.set_pose(diff[0], diff[1])

            elif self.button_1.check_collide(mouse_pos):
                if not self.button_1_pressed:
                    self.button_1_pressed = True
                    self.send_mode_change_cmd("OFFBOARD")

            elif self.button_2.check_collide(mouse_pos):
                if not self.button_2_pressed:
                    self.button_2_pressed = True
                    self.send_mode_change_cmd("POSCTL")

            elif self.button_3.check_collide(mouse_pos):
                if not self.button_3_pressed:
                    self.button_3_pressed = True
                    self.send_arm_cmd(True)

            else:
                dist_1 = self.get_dist(mouse_pos, self.stick_1.get_center())
                dist_2 = self.get_dist(mouse_pos, self.stick_2.get_center())

                if dist_1 < self.stick_1.radius + 25:
                    self.stick_1_pressed = True
                elif dist_2 < self.stick_2.radius + 25:
                    self.stick_2_pressed = True
        else:
            self.stick_1_pressed = False
            self.stick_2_pressed = False
            self.button_1_pressed = False
            self.button_2_pressed = False
            self.button_3_pressed = False

        # ESC
        if key_event[pygame.K_ESCAPE]:
            self.shoud_exit = True
            rospy.signal_shutdown('close')
            return

        screen.fill(black)

        if self.pygame_img != None:
            screen.blit(self.pygame_img, (0,0))

        pygame.draw.circle(screen, white, self.stick_1.get_center(), self.stick_1.radius, width=1)
        pygame.draw.circle(screen, white, self.stick_2.get_center(), self.stick_2.radius, width=1)
        pygame.draw.circle(screen, white, self.stick_1.get_pixel(), 15)
        pygame.draw.circle(screen, red, self.stick_2.get_pixel(), 15)
        
        self.button_1.draw(screen)
        self.button_2.draw(screen)
        self.button_3.draw(screen)

        self.stick_1.release()
        self.stick_2.release()

        pygame.display.update()

        # Publish
        if self.stick_2_pressed:
            roll = float(-self.stick_2.pos_x) / float(self.stick_2.radius)
            pitch = float(-self.stick_2.pos_y) / float(self.stick_2.radius)
        else: # skip motion
            roll = 0
            pitch = 0

        if self.stick_1_pressed:
            yaw = float(-self.stick_1.pos_x) / float(self.stick_1.radius)
            throttle = float(-self.stick_1.pos_y) / float(self.stick_1.radius)
        else: # skip motion
            yaw = 0
            throttle = float(-self.stick_1.pos_y) / float(self.stick_1.radius)

        self.control_msg.send_control(roll, pitch, yaw, throttle)


if __name__ == '__main__':
    args = rospy.myargv(argv=sys.argv)
<<<<<<< HEAD
    SCREEN_WIDTH = 520
    SCREEN_HEIGHT = 200

=======
    
>>>>>>> 28ebee25
    rospy.init_node("key_control_node", anonymous=True)

    pygame.init()
    pygame.display.set_caption("Simple PyGame Example")
    screen = pygame.display.set_mode((SCREEN_WIDTH, SCREEN_HEIGHT))

    pygame.font.init()

    controller = Controller()
    clock = pygame.time.Clock()
    while not controller.shoud_exit:
        clock.tick(60)
        controller.control_callback(1)<|MERGE_RESOLUTION|>--- conflicted
+++ resolved
@@ -96,6 +96,7 @@
     def get_pixel(self):
         return (self.center_x + self.pos_x, self.center_y + self.pos_y)
 
+
 class MAVROSCommander:
     def __init__(self):
         self.set_mode_client = rospy.ServiceProxy('mavros/set_mode', SetMode)
@@ -118,6 +119,7 @@
             return arm_client_1.success
         except:
             return False
+
 
 class Button:
     def __init__(self, x, y, w, h):
@@ -139,7 +141,7 @@
     def set_text(self, text, color=(0, 0, 0)):
         self.font = pygame.font.SysFont('', 30)
         self.text_surface = self.font.render(text, True, color)
-    
+
     def set_text_offset(self, x, y):
         self.off_x = x
         self.off_y = y
@@ -158,8 +160,6 @@
 class Controller:
     def __init__(self):
         self.control_msg = ControlMessage()
-        # self.pub = rospy.Publisher('/rc_demo', String, queue_size=1)
-        # self.string_msg = String()
         self.pygame_img = None
 
         self.stick_1 = Stick(100,100,60)
@@ -204,8 +204,6 @@
         diff = self.get_diff(pos, center)
         return math.sqrt(diff[0] * diff[0] + diff[1] * diff[1])
 
-<<<<<<< HEAD
-=======
     def send_mode_change_cmd(self, mode):
         if self.commander.set_mode(mode):
             print('Set ' + mode + '!')
@@ -218,7 +216,6 @@
         else:
             print('Arming denied! Check is aleady armed.')
 
->>>>>>> 28ebee25
     def control_callback(self, event):
         key_event = pygame.key.get_pressed()
 
@@ -286,7 +283,7 @@
         pygame.draw.circle(screen, white, self.stick_2.get_center(), self.stick_2.radius, width=1)
         pygame.draw.circle(screen, white, self.stick_1.get_pixel(), 15)
         pygame.draw.circle(screen, red, self.stick_2.get_pixel(), 15)
-        
+
         self.button_1.draw(screen)
         self.button_2.draw(screen)
         self.button_3.draw(screen)
@@ -316,13 +313,9 @@
 
 if __name__ == '__main__':
     args = rospy.myargv(argv=sys.argv)
-<<<<<<< HEAD
     SCREEN_WIDTH = 520
     SCREEN_HEIGHT = 200
 
-=======
-    
->>>>>>> 28ebee25
     rospy.init_node("key_control_node", anonymous=True)
 
     pygame.init()

#!/usr/bin/env python3

import sys
import rospy
import yaml
import time
import threading

from std_msgs.msg import String
from mavros_msgs.msg import RCIn

from utils import ControlMessage, WaypointMessage

waypoint_thread_lock = threading.Lock()

class RCHandler:
    """Receieve RC stick data."""

    def __init__(self,
                 use_rc_control: bool = True,
                 waypoint_path: str = "",
                 target_waypoint: str = "waypoint_0") -> None:
        self.use_rc_control = use_rc_control
        self.target_waypoint = target_waypoint

        self.rc_sub = rospy.Subscriber("/mavros/rc/in", RCIn, self.callback_rc_in)
        self.waypoint_trigger_sub = rospy.Subscriber("/custom/waypoint_trigger", String, self.callback_waypoint_trigger)
        self.control_msg = ControlMessage()
        self.waypoint_msg = WaypointMessage()

        self.is_waypoint_working = False

        self.is_calibrated = False
        self.calib_count = 0

        self.val_range = [9999, 0.0]

        self.roll = 0.0
        self.pitch = 0.0
        self.yaw = 0.0
        self.throttle = 0.0

        self.cmd_magnitude = 1.0

        if waypoint_path != "":
            with open(waypoint_path, 'r') as f:
                self.waypoints = yaml.load(f, yaml.SafeLoader)
        else:
            self.waypoints = {
                'waypoint_0': [[0.0, 0.0, 1.2]],
                'waypoint_1': [[0.0, 0.0, 1.2]],
            }

    def _start_waypoint(self) -> None:
        if self.is_waypoint_working:
            return

        waypoint_thread_lock.acquire()

        self.is_waypoint_working = True
        self.waypoint_msg.clear_waypoint()
        self.waypoint_msg.add_waypoints(self.waypoints[self.target_waypoint])

        waypoint_thread_lock.release()

    def _terminate_waypoint(self) -> None:
        waypoint_thread_lock.acquire()

        self.is_waypoint_working = False
        self.waypoint_msg.clear_waypoint()

        waypoint_thread_lock.release()
<<<<<<< HEAD
=======

    def callback_waypoint_trigger(self, msg: String) -> None:
        """Test trigger callback for waypoint flight.

        You will need to trigger this by following command.
        rostopic pub /custom/waypoint_trigger std_msgs/String "data: 'on'"
        rostopic pub /custom/waypoint_trigger std_msgs/String "data: 'off'"
        """
        if msg.data == "on":
            self._start_waypoint()
        elif msg.data == "off":
            self._terminate_waypoint()
>>>>>>> 2a9bd3b4

    def callback_rc_in(self, msg: RCIn) -> None:
        """Receieves /mavros/rc/in

        Receieved stick message will be sent
        """

        # Check waypoint switch
        if 1300 < msg.channels[6] < 1700:
            self._start_waypoint()
        elif 1000 < msg.channels[6] < 1300:
            self._terminate_waypoint()

        for i in range(4):
            self.val_range[0] = min(self.val_range[0], msg.channels[i])
            self.val_range[1] = max(self.val_range[1], msg.channels[i])

        sub_val = self.val_range[0]
        divider = (self.val_range[1] - self.val_range[0])

        if divider < 500:
            return

        # Normalize 0 ~ 1
        self.roll = (msg.channels[0] - sub_val) / divider
        self.pitch = ((msg.channels[1] - sub_val) / divider)
        self.throttle = (msg.channels[2] - sub_val) / divider
        self.yaw = (msg.channels[3] - sub_val) / divider

        # Normalize -1 ~ 1
        self.roll = (self.roll - 0.5) * 2
        self.pitch = (self.pitch - 0.5) * 2
        self.throttle = (self.throttle - 0.5) * 2
        self.yaw = (self.yaw - 0.5) * 2

        # Need to calibrate for the RC
        # TODO(jeikeilim): Find better way to calibrate RC
        if self.roll == 0.0 and self.pitch == 0.0 and not self.is_calibrated:
            self.calib_count += 1

            if self.calib_count > 10:
                self.is_calibrated = True
        else:
            self.calib_count = 0

        if not self.is_calibrated or not self.use_rc_control:
            return

        self.control_msg.send_control(-self.roll * self.cmd_magnitude,
                          -self.pitch * self.cmd_magnitude,
                          -self.yaw * self.cmd_magnitude,
                          self.throttle * self.cmd_magnitude)


if __name__ == "__main__":
    args = rospy.myargv(argv=sys.argv)
    rospy.init_node("flight_control_node", anonymous=True)

    use_rc_control = rospy.get_param('~rc_control', False)
    waypoint_path = rospy.get_param('~waypoint', "")
    target_waypoint = rospy.get_param('~target_waypoint', "waypoint_0")

    rc_handler = RCHandler(use_rc_control, waypoint_path, target_waypoint)

    rospy.spin()
<|MERGE_RESOLUTION|>--- conflicted
+++ resolved
@@ -70,8 +70,6 @@
         self.waypoint_msg.clear_waypoint()
 
         waypoint_thread_lock.release()
-<<<<<<< HEAD
-=======
 
     def callback_waypoint_trigger(self, msg: String) -> None:
         """Test trigger callback for waypoint flight.
@@ -84,7 +82,6 @@
             self._start_waypoint()
         elif msg.data == "off":
             self._terminate_waypoint()
->>>>>>> 2a9bd3b4
 
     def callback_rc_in(self, msg: RCIn) -> None:
         """Receieves /mavros/rc/in

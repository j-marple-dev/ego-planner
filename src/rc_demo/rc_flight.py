--- conflicted
+++ resolved
@@ -20,24 +20,16 @@
                  use_rc_control: bool = True,
                  waypoint_path: str = "",
                  target_waypoint: str = "waypoint_0",
-<<<<<<< HEAD
-                 arrive_tolerance: float = 0.5,
+                 distance_tolerance: float = 0.5,
+                 angle_tolerance: float = 10.0,
                  check_yaw: bool = True) -> None:
-=======
-                 distance_tolerance: float = 0.5,
-                 angle_tolerance: float = 10.0) -> None:
->>>>>>> 0a94ba5a
         self.use_rc_control = use_rc_control
         self.target_waypoint = target_waypoint
 
         self.rc_sub = rospy.Subscriber("/mavros/rc/in", RCIn, self.callback_rc_in)
         self.waypoint_trigger_sub = rospy.Subscriber("/custom/waypoint_trigger", String, self.callback_waypoint_trigger)
         self.control_msg = ControlMessage()
-<<<<<<< HEAD
-        self.waypoint_msg = WaypointMessage(arrive_tolerance, check_yaw)
-=======
-        self.waypoint_msg = WaypointMessage(distance_tolerance, angle_tolerance)
->>>>>>> 0a94ba5a
+        self.waypoint_msg = WaypointMessage(distance_tolerance, angle_tolerance, check_yaw)
 
         self.is_waypoint_working = False
 
@@ -158,16 +150,12 @@
     use_rc_control = rospy.get_param('~rc_control', False)
     waypoint_path = rospy.get_param('~waypoint', "")
     target_waypoint = rospy.get_param('~target_waypoint', "waypoint_0")
-<<<<<<< HEAD
-    arrive_tolerance = rospy.get_param('~arrive_tolerance', 0.5)
+    distance_tolerance = rospy.get_param('~distance_tolerance', 0.5)
+    angle_tolerance = rospy.get_param('~angle_tolerance', 10)
     check_yaw = rospy.get_param("~check_yaw", True)
-
-    rc_handler = RCHandler(use_rc_control, waypoint_path, target_waypoint, arrive_tolerance, check_yaw)
-=======
     distance_tolerance = rospy.get_param('~distance_tolerance', 0.5)
     angle_tolerance = rospy.get_param('~angle_tolerance', 10)
 
-    rc_handler = RCHandler(use_rc_control, waypoint_path, target_waypoint, distance_tolerance, angle_tolerance)
->>>>>>> 0a94ba5a
+    rc_handler = RCHandler(use_rc_control, waypoint_path, target_waypoint, distance_tolerance, angle_tolerance, check_yaw)
 
     rospy.spin()
